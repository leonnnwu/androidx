/*
 * Copyright (C) 2017 The Android Open Source Project
 *
 * Licensed under the Apache License, Version 2.0 (the "License");
 * you may not use this file except in compliance with the License.
 * You may obtain a copy of the License at
 *
 *      http://www.apache.org/licenses/LICENSE-2.0
 *
 * Unless required by applicable law or agreed to in writing, software
 * distributed under the License is distributed on an "AS IS" BASIS,
 * WITHOUT WARRANTIES OR CONDITIONS OF ANY KIND, either express or implied.
 * See the License for the specific language governing permissions and
 * limitations under the License.
 */

package android.arch.persistence.room.integration.testapp;

import android.app.Application;
import android.arch.core.executor.ArchTaskExecutor;
import android.arch.lifecycle.AndroidViewModel;
import android.arch.lifecycle.LiveData;
import android.arch.paging.DataSource;
import android.arch.paging.LivePagedListProvider;
import android.arch.paging.PagedList;
import android.arch.persistence.room.Room;
import android.arch.persistence.room.integration.testapp.database.Customer;
import android.arch.persistence.room.integration.testapp.database.LastNameAscCustomerDataSource;
import android.arch.persistence.room.integration.testapp.database.SampleDatabase;
import android.support.annotation.WorkerThread;

import java.util.UUID;

/**
 * Sample database-backed view model of Customers
 */
public class CustomerViewModel extends AndroidViewModel {
    private SampleDatabase mDatabase;
    private LiveData<PagedList<Customer>> mLiveCustomerList;

    public CustomerViewModel(Application application) {
        super(application);
        createDb();
    }

    private void createDb() {
        mDatabase = Room.databaseBuilder(this.getApplication(),
                SampleDatabase.class, "customerDatabase").build();

<<<<<<< HEAD
        AppToolkitTaskExecutor.getInstance().executeOnDiskIO(new Runnable() {
=======
        ArchTaskExecutor.getInstance().executeOnDiskIO(new Runnable() {
>>>>>>> b6838fd2
            @Override
            public void run() {
                // fill with some simple data
                int customerCount = mDatabase.getCustomerDao().countCustomers();
                if (customerCount == 0) {
                    Customer[] initialCustomers = new Customer[10];
                    for (int i = 0; i < 10; i++) {
                        initialCustomers[i] = createCustomer();
                    }
                    mDatabase.getCustomerDao().insertAll(initialCustomers);
                }
<<<<<<< HEAD

            }
        });
    }

=======

            }
        });
    }

>>>>>>> b6838fd2
    @WorkerThread
    private Customer createCustomer() {
        Customer customer = new Customer();
        customer.setName(UUID.randomUUID().toString());
        customer.setLastName(UUID.randomUUID().toString());
        return customer;
    }

    void insertCustomer() {
        ArchTaskExecutor.getInstance().executeOnDiskIO(new Runnable() {
            @Override
            public void run() {
                mDatabase.getCustomerDao().insert(createCustomer());
            }
        });
    }

    LiveData<PagedList<Customer>> getLivePagedList(int position) {
        if (mLiveCustomerList == null) {
            mLiveCustomerList = mDatabase.getCustomerDao()
                    .loadPagedAgeOrder().create(position,
                            new PagedList.Config.Builder()
                                    .setPageSize(10)
                                    .setEnablePlaceholders(false)
                                    .build());
        }
        return mLiveCustomerList;
    }

    LiveData<PagedList<Customer>> getLivePagedList(String key) {
        if (mLiveCustomerList == null) {
            mLiveCustomerList = new LivePagedListProvider<String, Customer>() {
                @Override
                protected DataSource<String, Customer> createDataSource() {
                    return new LastNameAscCustomerDataSource(mDatabase);
                }
            }.create(key,
                    new PagedList.Config.Builder()
                            .setPageSize(10)
                            .setEnablePlaceholders(false)
                            .build());
        }
        return mLiveCustomerList;
    }
}<|MERGE_RESOLUTION|>--- conflicted
+++ resolved
@@ -47,11 +47,7 @@
         mDatabase = Room.databaseBuilder(this.getApplication(),
                 SampleDatabase.class, "customerDatabase").build();
 
-<<<<<<< HEAD
-        AppToolkitTaskExecutor.getInstance().executeOnDiskIO(new Runnable() {
-=======
         ArchTaskExecutor.getInstance().executeOnDiskIO(new Runnable() {
->>>>>>> b6838fd2
             @Override
             public void run() {
                 // fill with some simple data
@@ -63,19 +59,11 @@
                     }
                     mDatabase.getCustomerDao().insertAll(initialCustomers);
                 }
-<<<<<<< HEAD
 
             }
         });
     }
 
-=======
-
-            }
-        });
-    }
-
->>>>>>> b6838fd2
     @WorkerThread
     private Customer createCustomer() {
         Customer customer = new Customer();
