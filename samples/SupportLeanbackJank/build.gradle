apply plugin: 'com.android.application'

dependencies {
    implementation 'com.github.bumptech.glide:glide:3.6.1'
    implementation project(':leanback-v17')
    implementation project(':preference-leanback-v17')
}

android {
    compileSdkVersion project.ext.currentSdk

    defaultConfig {
        minSdkVersion 17
        targetSdkVersion project.ext.currentSdk
    }

    buildTypes {
<<<<<<< HEAD
        debug {
            minifyEnabled true
            proguardFile getDefaultProguardFile('proguard-android-optimize.txt')
        }
=======
>>>>>>> 4cd73c5f
        release {
            minifyEnabled true
            proguardFile getDefaultProguardFile('proguard-android-optimize.txt')
        }
<<<<<<< HEAD
    }

    sourceSets {
        main.manifest.srcFile 'AndroidManifest.xml'
        main.java.srcDirs = ['src']
        main.aidl.srcDirs = ['src']
        main.res.srcDirs = ['res']
=======
>>>>>>> 4cd73c5f
    }

    signingConfigs {
        debug {
            // Use a local debug keystore to avoid build server issues.
            storeFile project.rootProject.init.debugKeystore
        }
    }

    lintOptions {
        abortOnError true
        check 'NewApi'
    }

    compileOptions {
        sourceCompatibility JavaVersion.VERSION_1_7
        targetCompatibility JavaVersion.VERSION_1_7
    }
}
<|MERGE_RESOLUTION|>--- conflicted
+++ resolved
@@ -15,27 +15,10 @@
     }
 
     buildTypes {
-<<<<<<< HEAD
-        debug {
-            minifyEnabled true
-            proguardFile getDefaultProguardFile('proguard-android-optimize.txt')
-        }
-=======
->>>>>>> 4cd73c5f
         release {
             minifyEnabled true
             proguardFile getDefaultProguardFile('proguard-android-optimize.txt')
         }
-<<<<<<< HEAD
-    }
-
-    sourceSets {
-        main.manifest.srcFile 'AndroidManifest.xml'
-        main.java.srcDirs = ['src']
-        main.aidl.srcDirs = ['src']
-        main.res.srcDirs = ['res']
-=======
->>>>>>> 4cd73c5f
     }
 
     signingConfigs {
