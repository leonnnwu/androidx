--- conflicted
+++ resolved
@@ -92,18 +92,6 @@
 buildServerAnchorTask.dependsOn createDiffArchive
 buildServerAnchorTask.dependsOn createArchive
 
-<<<<<<< HEAD
-rootProject.ext.flatfootProjectGroups = [
-        "room" : "android.arch.persistence.room",
-        "persistence" : "android.arch.persistence",
-        "lifecycle" : "android.arch.lifecycle",
-        "arch" : "android.arch.core",
-        "paging" : "android.arch.paging",
-        "navigation" : "android.arch.navigation",
-        "background" : "android.arch.background.workmanager"]
-
-=======
->>>>>>> 7f40a7ef
 subprojects {
     repos.addMavenRepositories(project.repositories)
     if (project.name == 'doclava' || project.name == 'jdiff') {
@@ -115,21 +103,6 @@
         return
     }
 
-<<<<<<< HEAD
-    def projectPath = project.getPath().split(":")
-    def mavenGroup = projectPath[1]
-    def finalGroup = rootProject.flatfootProjectGroups[mavenGroup]
-
-    if (finalGroup == null) {
-        throw new GradleException("bad finalGroup for $project with $project.version")
-    }
-    if (projectPath.size() == 2) {// root project.
-        return
-    }
-    project.group = finalGroup
-
-=======
->>>>>>> 7f40a7ef
     if (project.getPath().contains("integration-tests")) {
         // disable upload tasks
         project.tasks.whenTaskAdded { task ->
