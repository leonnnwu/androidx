--- conflicted
+++ resolved
@@ -856,8 +856,6 @@
         }
     }
 
-<<<<<<< HEAD
-=======
     private void assertRatingEquals(RatingCompat expected, RatingCompat observed) {
         if (expected == null || observed == null) {
             assertSame(expected, observed);
@@ -874,7 +872,6 @@
         }
     }
 
->>>>>>> a33c2f16
     private class StubConnectionCallback extends MediaBrowserCompat.ConnectionCallback {
         final Object mWaitLock = new Object();
         volatile int mConnectedCount;
